/*
 * Licensed to the Apache Software Foundation (ASF) under one
 * or more contributor license agreements.  See the NOTICE file
 * distributed with this work for additional information
 * regarding copyright ownership.  The ASF licenses this file
 * to you under the Apache License, Version 2.0 (the
 * "License"); you may not use this file except in compliance
 * with the License.  You may obtain a copy of the License at
 *
 *   http://www.apache.org/licenses/LICENSE-2.0
 *
 * Unless required by applicable law or agreed to in writing,
 * software distributed under the License is distributed on an
 * "AS IS" BASIS, WITHOUT WARRANTIES OR CONDITIONS OF ANY
 * KIND, either express or implied.  See the License for the
 * specific language governing permissions and limitations
 * under the License.
 */

package org.apache.geaflow.dsl.schema.function;

import com.google.common.collect.ImmutableList;
import com.google.common.collect.Lists;
import java.util.HashMap;
import java.util.List;
import java.util.Map;
import org.apache.calcite.sql.SqlFunction;
import org.apache.calcite.sql.SqlFunctionCategory;
import org.apache.calcite.sql.SqlIdentifier;
import org.apache.calcite.sql.SqlOperator;
import org.apache.calcite.sql.SqlSyntax;
import org.apache.calcite.sql.util.ListSqlOperatorTable;
import org.apache.geaflow.dsl.common.exception.GeaFlowDSLException;
import org.apache.geaflow.dsl.common.function.UDAF;
import org.apache.geaflow.dsl.planner.GQLJavaTypeFactory;
import org.apache.geaflow.dsl.schema.GeaFlowFunction;
import org.apache.geaflow.dsl.udf.graph.AllSourceShortestPath;
import org.apache.geaflow.dsl.udf.graph.ClosenessCentrality;
import org.apache.geaflow.dsl.udf.graph.ClusterCoefficient;
import org.apache.geaflow.dsl.udf.graph.CommonNeighbors;
import org.apache.geaflow.dsl.udf.graph.IncKHopAlgorithm;
import org.apache.geaflow.dsl.udf.graph.IncMinimumSpanningTree;
import org.apache.geaflow.dsl.udf.graph.IncWeakConnectedComponents;
import org.apache.geaflow.dsl.udf.graph.IncrementalKCore;
<<<<<<< HEAD
import org.apache.geaflow.dsl.udf.graph.JaccardSimilarity;
=======
import org.apache.geaflow.dsl.udf.graph.JaccardSimilarityAlgorithm;
>>>>>>> dfdc6aba
import org.apache.geaflow.dsl.udf.graph.KCore;
import org.apache.geaflow.dsl.udf.graph.KHop;
import org.apache.geaflow.dsl.udf.graph.PageRank;
import org.apache.geaflow.dsl.udf.graph.SingleSourceShortestPath;
import org.apache.geaflow.dsl.udf.graph.TriangleCount;
import org.apache.geaflow.dsl.udf.graph.WeakConnectedComponents;
import org.apache.geaflow.dsl.udf.table.agg.PercentileDouble;
import org.apache.geaflow.dsl.udf.table.agg.PercentileInteger;
import org.apache.geaflow.dsl.udf.table.agg.PercentileLong;
import org.apache.geaflow.dsl.udf.table.array.ArrayAppend;
import org.apache.geaflow.dsl.udf.table.array.ArrayContains;
import org.apache.geaflow.dsl.udf.table.array.ArrayDistinct;
import org.apache.geaflow.dsl.udf.table.array.ArrayUnion;
import org.apache.geaflow.dsl.udf.table.date.AddMonths;
import org.apache.geaflow.dsl.udf.table.date.DateAdd;
import org.apache.geaflow.dsl.udf.table.date.DateDiff;
import org.apache.geaflow.dsl.udf.table.date.DateFormat;
import org.apache.geaflow.dsl.udf.table.date.DatePart;
import org.apache.geaflow.dsl.udf.table.date.DateSub;
import org.apache.geaflow.dsl.udf.table.date.DateTrunc;
import org.apache.geaflow.dsl.udf.table.date.Day;
import org.apache.geaflow.dsl.udf.table.date.DayOfMonth;
import org.apache.geaflow.dsl.udf.table.date.FromUnixTime;
import org.apache.geaflow.dsl.udf.table.date.FromUnixTimeMillis;
import org.apache.geaflow.dsl.udf.table.date.Hour;
import org.apache.geaflow.dsl.udf.table.date.IsDate;
import org.apache.geaflow.dsl.udf.table.date.LastDay;
import org.apache.geaflow.dsl.udf.table.date.Minute;
import org.apache.geaflow.dsl.udf.table.date.Month;
import org.apache.geaflow.dsl.udf.table.date.Now;
import org.apache.geaflow.dsl.udf.table.date.Second;
import org.apache.geaflow.dsl.udf.table.date.UnixTimeStamp;
import org.apache.geaflow.dsl.udf.table.date.UnixTimeStampMillis;
import org.apache.geaflow.dsl.udf.table.date.WeekDay;
import org.apache.geaflow.dsl.udf.table.date.WeekOfYear;
import org.apache.geaflow.dsl.udf.table.date.Year;
import org.apache.geaflow.dsl.udf.table.math.E;
import org.apache.geaflow.dsl.udf.table.math.Log2;
import org.apache.geaflow.dsl.udf.table.math.Round;
import org.apache.geaflow.dsl.udf.table.other.Direction;
import org.apache.geaflow.dsl.udf.table.other.EdgeSrcId;
import org.apache.geaflow.dsl.udf.table.other.EdgeTargetId;
import org.apache.geaflow.dsl.udf.table.other.EdgeTimestamp;
import org.apache.geaflow.dsl.udf.table.other.If;
import org.apache.geaflow.dsl.udf.table.other.IsDecimal;
import org.apache.geaflow.dsl.udf.table.other.Label;
import org.apache.geaflow.dsl.udf.table.other.VertexId;
import org.apache.geaflow.dsl.udf.table.string.Ascii2String;
import org.apache.geaflow.dsl.udf.table.string.Base64Decode;
import org.apache.geaflow.dsl.udf.table.string.Base64Encode;
import org.apache.geaflow.dsl.udf.table.string.Concat;
import org.apache.geaflow.dsl.udf.table.string.ConcatWS;
import org.apache.geaflow.dsl.udf.table.string.GetJsonObject;
import org.apache.geaflow.dsl.udf.table.string.Hash;
import org.apache.geaflow.dsl.udf.table.string.IndexOf;
import org.apache.geaflow.dsl.udf.table.string.Instr;
import org.apache.geaflow.dsl.udf.table.string.IsBlank;
import org.apache.geaflow.dsl.udf.table.string.KeyValue;
import org.apache.geaflow.dsl.udf.table.string.LTrim;
import org.apache.geaflow.dsl.udf.table.string.Length;
import org.apache.geaflow.dsl.udf.table.string.Like;
import org.apache.geaflow.dsl.udf.table.string.RTrim;
import org.apache.geaflow.dsl.udf.table.string.RegExp;
import org.apache.geaflow.dsl.udf.table.string.RegExpExtract;
import org.apache.geaflow.dsl.udf.table.string.RegExpReplace;
import org.apache.geaflow.dsl.udf.table.string.RegexpCount;
import org.apache.geaflow.dsl.udf.table.string.Repeat;
import org.apache.geaflow.dsl.udf.table.string.Replace;
import org.apache.geaflow.dsl.udf.table.string.Reverse;
import org.apache.geaflow.dsl.udf.table.string.Space;
import org.apache.geaflow.dsl.udf.table.string.SplitEx;
import org.apache.geaflow.dsl.udf.table.string.Substr;
import org.apache.geaflow.dsl.udf.table.string.UrlDecode;
import org.apache.geaflow.dsl.udf.table.string.UrlEncode;
import org.apache.geaflow.dsl.util.FunctionUtil;

/**
 * SQL build-in {@link SqlFunction}s.
 */
public class BuildInSqlFunctionTable extends ListSqlOperatorTable {

    private final GQLJavaTypeFactory typeFactory;

    private final ImmutableList<GeaFlowFunction> buildInSqlFunctions =
        new ImmutableList.Builder<GeaFlowFunction>()
            // ~ build in UDF --------------------------------
            // udf.table.date
            .add(GeaFlowFunction.of(AddMonths.class))
            .add(GeaFlowFunction.of(DateAdd.class))
            .add(GeaFlowFunction.of(DateDiff.class))
            .add(GeaFlowFunction.of(DateFormat.class))
            .add(GeaFlowFunction.of(DatePart.class))
            .add(GeaFlowFunction.of(DateSub.class))
            .add(GeaFlowFunction.of(DateTrunc.class))
            .add(GeaFlowFunction.of(Day.class))
            .add(GeaFlowFunction.of(DayOfMonth.class))
            .add(GeaFlowFunction.of(FromUnixTime.class))
            .add(GeaFlowFunction.of(FromUnixTimeMillis.class))
            .add(GeaFlowFunction.of(Hour.class))
            .add(GeaFlowFunction.of(IsDate.class))
            .add(GeaFlowFunction.of(LastDay.class))
            .add(GeaFlowFunction.of(Minute.class))
            .add(GeaFlowFunction.of(Month.class))
            .add(GeaFlowFunction.of(Now.class))
            .add(GeaFlowFunction.of(Second.class))
            .add(GeaFlowFunction.of(UnixTimeStamp.class))
            .add(GeaFlowFunction.of(UnixTimeStampMillis.class))
            .add(GeaFlowFunction.of(WeekDay.class))
            .add(GeaFlowFunction.of(WeekOfYear.class))
            .add(GeaFlowFunction.of(Year.class))

            // udf.table.array
            .add(GeaFlowFunction.of(ArrayAppend.class))
            .add(GeaFlowFunction.of(ArrayContains.class))
            .add(GeaFlowFunction.of(ArrayDistinct.class))
            .add(GeaFlowFunction.of(ArrayUnion.class))

            // udf.table.math
            .add(GeaFlowFunction.of(E.class))
            .add(GeaFlowFunction.of(Log2.class))
            .add(GeaFlowFunction.of(Round.class))

            // udf.table.string
            .add(GeaFlowFunction.of(Ascii2String.class))
            .add(GeaFlowFunction.of(Base64Decode.class))
            .add(GeaFlowFunction.of(Base64Encode.class))
            .add(GeaFlowFunction.of(Concat.class))
            .add(GeaFlowFunction.of(ConcatWS.class))
            .add(GeaFlowFunction.of(Hash.class))
            .add(GeaFlowFunction.of(IndexOf.class))
            .add(GeaFlowFunction.of(Instr.class))
            .add(GeaFlowFunction.of(IsBlank.class))
            .add(GeaFlowFunction.of(KeyValue.class))
            .add(GeaFlowFunction.of(Length.class))
            .add(GeaFlowFunction.of(Like.class))
            .add(GeaFlowFunction.of(LTrim.class))
            .add(GeaFlowFunction.of(RegExp.class))
            .add(GeaFlowFunction.of(RegexpCount.class))
            .add(GeaFlowFunction.of(RegExpExtract.class))
            .add(GeaFlowFunction.of(RegExpReplace.class))
            .add(GeaFlowFunction.of(Repeat.class))
            .add(GeaFlowFunction.of(Replace.class))
            .add(GeaFlowFunction.of(Reverse.class))
            .add(GeaFlowFunction.of(RTrim.class))
            .add(GeaFlowFunction.of(Space.class))
            .add(GeaFlowFunction.of(SplitEx.class))
            .add(GeaFlowFunction.of(Substr.class))
            .add(GeaFlowFunction.of(UrlDecode.class))
            .add(GeaFlowFunction.of(UrlEncode.class))
            .add(GeaFlowFunction.of(GetJsonObject.class))

            // udf.table.other
            .add(GeaFlowFunction.of(If.class))
            .add(GeaFlowFunction.of(Direction.class))
            .add(GeaFlowFunction.of(Label.class))
            .add(GeaFlowFunction.of(VertexId.class))
            .add(GeaFlowFunction.of(EdgeSrcId.class))
            .add(GeaFlowFunction.of(EdgeTargetId.class))
            .add(GeaFlowFunction.of(EdgeTimestamp.class))
            .add(GeaFlowFunction.of(IsDecimal.class))
            // UDAF
            .add(GeaFlowFunction.of(PercentileLong.class))
            .add(GeaFlowFunction.of(PercentileInteger.class))
            .add(GeaFlowFunction.of(PercentileDouble.class))
            // UDGA
            .add(GeaFlowFunction.of(SingleSourceShortestPath.class))
            .add(GeaFlowFunction.of(AllSourceShortestPath.class))
            .add(GeaFlowFunction.of(PageRank.class))
            .add(GeaFlowFunction.of(KHop.class))
            .add(GeaFlowFunction.of(KCore.class))
            .add(GeaFlowFunction.of(IncrementalKCore.class))
            .add(GeaFlowFunction.of(IncMinimumSpanningTree.class))
            .add(GeaFlowFunction.of(ClosenessCentrality.class))
            .add(GeaFlowFunction.of(WeakConnectedComponents.class))
            .add(GeaFlowFunction.of(TriangleCount.class))
            .add(GeaFlowFunction.of(ClusterCoefficient.class))
            .add(GeaFlowFunction.of(IncWeakConnectedComponents.class))
            .add(GeaFlowFunction.of(CommonNeighbors.class))
<<<<<<< HEAD
            .add(GeaFlowFunction.of(JaccardSimilarity.class))
=======
            .add(GeaFlowFunction.of(JaccardSimilarityAlgorithm.class))
>>>>>>> dfdc6aba
            .add(GeaFlowFunction.of(IncKHopAlgorithm.class))
            .build();

    public BuildInSqlFunctionTable(GQLJavaTypeFactory typeFactory) {
        this.typeFactory = typeFactory;
        this.register();
    }

    private void register() {
        for (GeaFlowFunction function : functions()) {
            SqlFunction sqlFunction;
            try {
                sqlFunction = FunctionUtil.createSqlFunction(function, typeFactory);
            } catch (GeaFlowDSLException e) {
                throw new GeaFlowDSLException(
                    "Error in register SqlFunction " + function, e);
            }
            super.add(sqlFunction);
        }
    }

    public void registerFunction(Class<?> functionClass) {
        try {
            SqlFunction sqlFunction = FunctionUtil.createSqlFunction(
                GeaFlowFunction.of(functionClass), typeFactory);
            super.add(sqlFunction);
        } catch (GeaFlowDSLException e) {
            throw new GeaFlowDSLException(
                "Error in register SqlFunction " + functionClass, e);
        }
    }

    private List<GeaFlowFunction> functions() {
        Map<String, GeaFlowFunction> combines = new HashMap<>();
        for (GeaFlowFunction function : buildInSqlFunctions) {
            GeaFlowFunction old = combines.get(function.getName());
            if (old == null) {
                old = function;
            } else {
                // As UDAF, for example:'max', it has multiple class impl.
                // MaxLong
                // MaxDouble
                // MaxString
                if (isUDAF(function)) {
                    List<String> clazz = old.getClazz();
                    clazz.addAll(function.getClazz());
                    old = GeaFlowFunction.of(function.getName(), clazz);
                } else {
                    throw new RuntimeException("function " + function.getName()
                        + " cannot have more than one implement class");
                }
            }

            String name = old.getName();
            combines.put(name, old);
        }
        return Lists.newArrayList(combines.values());
    }


    private boolean isUDAF(GeaFlowFunction function) {
        try {
            String reflectClassName = function.getClazz().get(0);
            Class<?> reflectClass = Thread.currentThread().getContextClassLoader()
                .loadClass(reflectClassName);
            return UDAF.class.isAssignableFrom(reflectClass);
        } catch (ClassNotFoundException e) {
            throw new RuntimeException(e);
        }
    }

    @Override
    public void lookupOperatorOverloads(SqlIdentifier opName,
                                        SqlFunctionCategory category,
                                        SqlSyntax syntax,
                                        List<SqlOperator> operatorList) {
        for (SqlOperator operator : getOperatorList()) {
            if (!opName.isSimple()
                || !operator.getName().equalsIgnoreCase(opName.getSimple())) {
                continue;
            }
            if (operator.getSyntax() != syntax) {
                continue;
            }
            operatorList.add(operator);
        }
    }
}<|MERGE_RESOLUTION|>--- conflicted
+++ resolved
@@ -42,11 +42,8 @@
 import org.apache.geaflow.dsl.udf.graph.IncMinimumSpanningTree;
 import org.apache.geaflow.dsl.udf.graph.IncWeakConnectedComponents;
 import org.apache.geaflow.dsl.udf.graph.IncrementalKCore;
-<<<<<<< HEAD
 import org.apache.geaflow.dsl.udf.graph.JaccardSimilarity;
-=======
 import org.apache.geaflow.dsl.udf.graph.JaccardSimilarityAlgorithm;
->>>>>>> dfdc6aba
 import org.apache.geaflow.dsl.udf.graph.KCore;
 import org.apache.geaflow.dsl.udf.graph.KHop;
 import org.apache.geaflow.dsl.udf.graph.PageRank;
@@ -225,11 +222,8 @@
             .add(GeaFlowFunction.of(ClusterCoefficient.class))
             .add(GeaFlowFunction.of(IncWeakConnectedComponents.class))
             .add(GeaFlowFunction.of(CommonNeighbors.class))
-<<<<<<< HEAD
+            .add(GeaFlowFunction.of(JaccardSimilarityAlgorithm.class))
             .add(GeaFlowFunction.of(JaccardSimilarity.class))
-=======
-            .add(GeaFlowFunction.of(JaccardSimilarityAlgorithm.class))
->>>>>>> dfdc6aba
             .add(GeaFlowFunction.of(IncKHopAlgorithm.class))
             .build();
 
