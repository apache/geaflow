--- conflicted
+++ resolved
@@ -211,11 +211,8 @@
             .add(GeaFlowFunction.of(PageRank.class))
             .add(GeaFlowFunction.of(KHop.class))
             .add(GeaFlowFunction.of(KCore.class))
-<<<<<<< HEAD
             .add(GeaFlowFunction.of(IncrementalKCore.class))
-=======
             .add(GeaFlowFunction.of(IncMinimumSpanningTree.class))
->>>>>>> e3dfcc43
             .add(GeaFlowFunction.of(ClosenessCentrality.class))
             .add(GeaFlowFunction.of(WeakConnectedComponents.class))
             .add(GeaFlowFunction.of(TriangleCount.class))
